# CLP MCP Server

A Model Context Protocol (MCP) server with a dynamic long-term memory system.

## Features

### 🧠 Dynamic Long-Term Memory System

The CLP MCP server includes a comprehensive memory system that provides:

- **Intelligent Storage**: Store information with rich metadata (context, tags, importance)
- **Smart Retrieval**: Advanced search and recall with relevance ranking
- **Temporal Awareness**: Track when information was created and accessed
- **Relationship Mapping**: Automatically identify related memories
- **Pattern Detection**: Identify recurring patterns across stored information
- **Access Analytics**: Track usage patterns and access frequency

See [MEMORY_SYSTEM.md](./MEMORY_SYSTEM.md) for detailed documentation.

### Available MCP Tools

- `memory_store` - Store new memories with metadata
- `memory_recall` - Recall memories with advanced filtering
- `memory_search` - Full-text search across memories
- `memory_get_recent` - Get recently stored memories
- `memory_get_important` - Get high-importance memories
- `memory_stats` - Get memory system statistics
- `memory_consolidate` - Identify patterns and generate summaries

### Available MCP Resources

- `memory://all` - Access all stored memories
- `memory://stats` - Memory system statistics
- `memory://recent` - Recent memories
- `memory://important` - Important memories

## Installation

[![Build Check](https://github.com/clpi/clp-mcp/actions/workflows/check.yml/badge.svg)](https://github.com/clpi/clp-mcp/actions/workflows/check.yml)
[![CodeQL](https://github.com/clpi/clp-mcp/actions/workflows/codeql.yml/badge.svg)](https://github.com/clpi/clp-mcp/actions/workflows/codeql.yml)
[![Docker Image](https://github.com/clpi/clp-mcp/actions/workflows/docker-image.yml/badge.svg)](https://github.com/clpi/clp-mcp/actions/workflows/docker-image.yml)

A Model Context Protocol (MCP) server providing extensive DevOps tools, resources, and context memory for infrastructure management, CI/CD, and cloud operations.

## Features

### 🔧 DevOps Tools
- **Ansible**: Playbook analysis, role generation, inventory management, and Vault operations
- **Jenkins**: Pipeline analysis and generation, plugin lookup, credential management
- **Kubernetes**: Manifest analysis, resource generation, security scanning, Helm chart support
- **Cloud Services**: Infrastructure analysis, cost optimization, migration planning (AWS, Azure, GCP)
- **Repository Context**: History tracking, file changes, dependency analysis, knowledge graphs

### 📚 Knowledge Resources
- Ansible best practices, modules, and playbook patterns
- Jenkins pipeline patterns, shared libraries, and essential plugins
- Kubernetes security, manifest patterns, and Helm best practices
- Cloud provider best practices (AWS Well-Architected, Azure, GCP)
- Terraform/IaC patterns and best practices

### 💡 Intelligent Prompts
- Infrastructure provisioning plans
- CI/CD pipeline generation
- Kubernetes deployment configurations
- Ansible playbook generation
- Cloud migration strategies
- Disaster recovery plans
- Security audit checklists

## Quick Start

### Installation

#### From NPM
```bash
npm install -g clp-mcp
```

#### From Binary
Download the latest release for your platform from [GitHub Releases](https://github.com/clpi/clp-mcp/releases).

**Linux**:
```bash
wget https://github.com/clpi/clp-mcp/releases/latest/download/clp-mcp-linux-x64.tar.gz
tar -xzf clp-mcp-linux-x64.tar.gz
chmod +x clp-mcp-linux-x64
sudo mv clp-mcp-linux-x64 /usr/local/bin/clp-mcp
```

**macOS**:
```bash
# Homebrew (recommended)
brew tap clpi/tap
brew install clp-mcp

# Or download binary
wget https://github.com/clpi/clp-mcp/releases/latest/download/clp-mcp-darwin-x64.tar.gz
tar -xzf clp-mcp-darwin-x64.tar.gz
chmod +x clp-mcp-darwin-x64
sudo mv clp-mcp-darwin-x64 /usr/local/bin/clp-mcp
```

**Windows**:
```powershell
# Download from releases and extract
# Add to PATH or run directly
```

#### Package Managers

See [DISTRIBUTION.md](./DISTRIBUTION.md) for detailed installation instructions for:
- Debian/Ubuntu (APT)
- Fedora/RHEL (DNF/RPM)
- Arch Linux (AUR)
- NixOS (Nix)
- GNU Guix
- Snap
- Flatpak
- Docker

### Development

```bash
npm install
<<<<<<< HEAD
npm run dev
=======
>>>>>>> 46867c0b
```

## Running

To run in development mode:

<<<<<<< HEAD
## Documentation

- [DEVOPS.md](./DEVOPS.md) - Comprehensive documentation of all tools, resources, and prompts
- [DISTRIBUTION.md](./DISTRIBUTION.md) - Installation and distribution guide for all platforms
- [QUICK_START.md](./QUICK_START.md) - Quick start guide for common use cases

## Usage Examples

### Infrastructure Analysis
```typescript
// Analyze Terraform configuration
{
  "tool": "cloud_analyze_infrastructure",
  "arguments": {
    "configPath": "./terraform/main.tf",
    "provider": "aws",
    "configType": "terraform",
    "checkCosts": true
  }
}
=======
```bash
npm run dev
>>>>>>> 46867c0b
```

To build:

```bash
npm run build
```

## Testing

Test the memory system:

```bash
npx tsx test-memory.ts
```

## Documentation

- [Memory System Documentation](./MEMORY_SYSTEM.md) - Comprehensive guide to the memory system
- [Agent Guidelines](./AGENTS.md) - Development workflow and guidelines

This project was created using `bun init` in bun v1.2.23. [Bun](https://bun.com) is a fast all-in-one JavaScript runtime.<|MERGE_RESOLUTION|>--- conflicted
+++ resolved
@@ -122,17 +122,13 @@
 
 ```bash
 npm install
-<<<<<<< HEAD
 npm run dev
-=======
->>>>>>> 46867c0b
 ```
 
 ## Running
 
 To run in development mode:
 
-<<<<<<< HEAD
 ## Documentation
 
 - [DEVOPS.md](./DEVOPS.md) - Comprehensive documentation of all tools, resources, and prompts
@@ -153,10 +149,6 @@
     "checkCosts": true
   }
 }
-=======
-```bash
-npm run dev
->>>>>>> 46867c0b
 ```
 
 To build:
