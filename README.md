<<<<<<< HEAD
# CLP MCP Server

A Model Context Protocol (MCP) server with a dynamic long-term memory system.

## Features

### 🧠 Dynamic Long-Term Memory System

The CLP MCP server includes a comprehensive memory system that provides:

- **Intelligent Storage**: Store information with rich metadata (context, tags, importance)
- **Smart Retrieval**: Advanced search and recall with relevance ranking
- **Temporal Awareness**: Track when information was created and accessed
- **Relationship Mapping**: Automatically identify related memories
- **Pattern Detection**: Identify recurring patterns across stored information
- **Access Analytics**: Track usage patterns and access frequency

See [MEMORY_SYSTEM.md](./MEMORY_SYSTEM.md) for detailed documentation.

### Available MCP Tools

- `memory_store` - Store new memories with metadata
- `memory_recall` - Recall memories with advanced filtering
- `memory_search` - Full-text search across memories
- `memory_get_recent` - Get recently stored memories
- `memory_get_important` - Get high-importance memories
- `memory_stats` - Get memory system statistics
- `memory_consolidate` - Identify patterns and generate summaries

### Available MCP Resources

- `memory://all` - Access all stored memories
- `memory://stats` - Memory system statistics
- `memory://recent` - Recent memories
- `memory://important` - Important memories

## Installation
=======
# CLP MCP - Comprehensive DevOps Context Server
>>>>>>> 43b33ddf

A Model Context Protocol (MCP) server providing extensive DevOps tools, resources, and context memory for infrastructure management, CI/CD, and cloud operations.

## Features

### 🔧 DevOps Tools
- **Ansible**: Playbook analysis, role generation, inventory management, and Vault operations
- **Jenkins**: Pipeline analysis and generation, plugin lookup, credential management
- **Kubernetes**: Manifest analysis, resource generation, security scanning, Helm chart support
- **Cloud Services**: Infrastructure analysis, cost optimization, migration planning (AWS, Azure, GCP)
- **Repository Context**: History tracking, file changes, dependency analysis, knowledge graphs

### 📚 Knowledge Resources
- Ansible best practices, modules, and playbook patterns
- Jenkins pipeline patterns, shared libraries, and essential plugins
- Kubernetes security, manifest patterns, and Helm best practices
- Cloud provider best practices (AWS Well-Architected, Azure, GCP)
- Terraform/IaC patterns and best practices

### 💡 Intelligent Prompts
- Infrastructure provisioning plans
- CI/CD pipeline generation
- Kubernetes deployment configurations
- Ansible playbook generation
- Cloud migration strategies
- Disaster recovery plans
- Security audit checklists

## Quick Start

### Installation

```bash
npm install
```

### Development

```bash
<<<<<<< HEAD
npm install
```

## Running

To run in development mode:

```bash
npm run dev
```

To build:

```bash
npm run build
```

## Testing

Test the memory system:

```bash
npx tsx test-memory.ts
```

## Documentation

- [Memory System Documentation](./MEMORY_SYSTEM.md) - Comprehensive guide to the memory system
- [Agent Guidelines](./AGENTS.md) - Development workflow and guidelines

This project was created using `bun init` in bun v1.2.23. [Bun](https://bun.com) is a fast all-in-one JavaScript runtime.
=======
npm run dev
```

### Build

```bash
npm run build
```

## Documentation

See [DEVOPS.md](./DEVOPS.md) for comprehensive documentation of all tools, resources, and prompts.

## Usage Examples

### Infrastructure Analysis
```typescript
// Analyze Terraform configuration
{
  "tool": "cloud_analyze_infrastructure",
  "arguments": {
    "configPath": "./terraform/main.tf",
    "provider": "aws",
    "configType": "terraform",
    "checkCosts": true
  }
}
```

### Kubernetes Security Scan
```typescript
// Scan Kubernetes manifests
{
  "tool": "k8s_security_scan",
  "arguments": {
    "resourcePath": "./k8s/",
    "scanType": "all",
    "severity": "high"
  }
}
```

### Repository Knowledge Graph
```typescript
// Build knowledge graph of repository
{
  "tool": "repo_knowledge_graph",
  "arguments": {
    "repoPath": "/path/to/repo",
    "depth": "deep",
    "includeExternal": true
  }
}
```

## Architecture

This MCP server is built with:
- **@modelcontextprotocol/sdk**: MCP TypeScript SDK
- **@smithery/sdk**: Smithery platform integration
- **zod**: Schema validation

The server provides:
- 31+ DevOps tools for infrastructure and CI/CD management
- 15+ knowledge resources with best practices
- 7 intelligent prompts for common scenarios
- Repository context memory and tracking

## Use Cases

### 1. DevOps Automation
- Analyze and optimize infrastructure configurations
- Generate CI/CD pipelines
- Validate Kubernetes deployments
- Audit security configurations

### 2. Cloud Operations
- Plan cloud migrations
- Optimize costs
- Design disaster recovery strategies
- Implement multi-cloud best practices

### 3. Knowledge Management
- Track repository changes and history
- Build knowledge graphs
- Store decisions and context
- Map infrastructure dependencies

### 4. Security & Compliance
- Security scanning and auditing
- Compliance framework alignment
- Best practices validation
- Vulnerability tracking

## Contributing

Contributions are welcome! Please see [DEVOPS.md](./DEVOPS.md) for information on adding new tools, resources, or prompts.

## License

ISC

## Support

For issues or questions, please open an issue on GitHub.
>>>>>>> 43b33ddf
<|MERGE_RESOLUTION|>--- conflicted
+++ resolved
@@ -1,4 +1,3 @@
-<<<<<<< HEAD
 # CLP MCP Server
 
 A Model Context Protocol (MCP) server with a dynamic long-term memory system.
@@ -36,9 +35,6 @@
 - `memory://important` - Important memories
 
 ## Installation
-=======
-# CLP MCP - Comprehensive DevOps Context Server
->>>>>>> 43b33ddf
 
 A Model Context Protocol (MCP) server providing extensive DevOps tools, resources, and context memory for infrastructure management, CI/CD, and cloud operations.
 
@@ -78,7 +74,6 @@
 ### Development
 
 ```bash
-<<<<<<< HEAD
 npm install
 ```
 
@@ -109,111 +104,4 @@
 - [Memory System Documentation](./MEMORY_SYSTEM.md) - Comprehensive guide to the memory system
 - [Agent Guidelines](./AGENTS.md) - Development workflow and guidelines
 
-This project was created using `bun init` in bun v1.2.23. [Bun](https://bun.com) is a fast all-in-one JavaScript runtime.
-=======
-npm run dev
-```
-
-### Build
-
-```bash
-npm run build
-```
-
-## Documentation
-
-See [DEVOPS.md](./DEVOPS.md) for comprehensive documentation of all tools, resources, and prompts.
-
-## Usage Examples
-
-### Infrastructure Analysis
-```typescript
-// Analyze Terraform configuration
-{
-  "tool": "cloud_analyze_infrastructure",
-  "arguments": {
-    "configPath": "./terraform/main.tf",
-    "provider": "aws",
-    "configType": "terraform",
-    "checkCosts": true
-  }
-}
-```
-
-### Kubernetes Security Scan
-```typescript
-// Scan Kubernetes manifests
-{
-  "tool": "k8s_security_scan",
-  "arguments": {
-    "resourcePath": "./k8s/",
-    "scanType": "all",
-    "severity": "high"
-  }
-}
-```
-
-### Repository Knowledge Graph
-```typescript
-// Build knowledge graph of repository
-{
-  "tool": "repo_knowledge_graph",
-  "arguments": {
-    "repoPath": "/path/to/repo",
-    "depth": "deep",
-    "includeExternal": true
-  }
-}
-```
-
-## Architecture
-
-This MCP server is built with:
-- **@modelcontextprotocol/sdk**: MCP TypeScript SDK
-- **@smithery/sdk**: Smithery platform integration
-- **zod**: Schema validation
-
-The server provides:
-- 31+ DevOps tools for infrastructure and CI/CD management
-- 15+ knowledge resources with best practices
-- 7 intelligent prompts for common scenarios
-- Repository context memory and tracking
-
-## Use Cases
-
-### 1. DevOps Automation
-- Analyze and optimize infrastructure configurations
-- Generate CI/CD pipelines
-- Validate Kubernetes deployments
-- Audit security configurations
-
-### 2. Cloud Operations
-- Plan cloud migrations
-- Optimize costs
-- Design disaster recovery strategies
-- Implement multi-cloud best practices
-
-### 3. Knowledge Management
-- Track repository changes and history
-- Build knowledge graphs
-- Store decisions and context
-- Map infrastructure dependencies
-
-### 4. Security & Compliance
-- Security scanning and auditing
-- Compliance framework alignment
-- Best practices validation
-- Vulnerability tracking
-
-## Contributing
-
-Contributions are welcome! Please see [DEVOPS.md](./DEVOPS.md) for information on adding new tools, resources, or prompts.
-
-## License
-
-ISC
-
-## Support
-
-For issues or questions, please open an issue on GitHub.
->>>>>>> 43b33ddf
+This project was created using `bun init` in bun v1.2.23. [Bun](https://bun.com) is a fast all-in-one JavaScript runtime.